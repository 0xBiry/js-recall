--- conflicted
+++ resolved
@@ -24,7 +24,6 @@
 import { ServiceRegistry } from "@/services/index.js";
 
 import { configureAdminSetupRoutes } from "./routes/admin-setup.routes.js";
-// Import the console interceptor instead of the logger
 import { interceptConsole } from "./utils/console-interceptor.js";
 
 // Initialize console interception immediately
@@ -36,6 +35,7 @@
 const PORT = config.server.port;
 let databaseInitialized = false;
 
+// Set up API prefix configuration
 const API_PREFIX = process.env.API_PREFIX || "testing-grounds";
 const apiBasePath = `/${API_PREFIX}`;
 
@@ -50,7 +50,7 @@
   if (process.env.NODE_ENV === "production") {
     console.warn(
       "WARNING: Starting server without successful database initialization. " +
-        "Some functionality may be limited until database connection is restored.",
+      "Some functionality may be limited until database connection is restored.",
     );
   } else {
     console.error(
@@ -70,20 +70,20 @@
 services.scheduler.startSnapshotScheduler();
 console.log("Portfolio snapshot scheduler started");
 
-// Configure middleware
+// Configure global middleware
 app.use(cors());
 app.use(express.json());
 app.use(express.urlencoded({ extended: true }));
 
-// Create a router for all API routes
+// Create the API router
 const apiRouter = express.Router();
 
-// Define protected routes
+// Define protected routes (without /api prefix since it's implied by the router mount path)
 const protectedRoutes = [
-  "/api/account",
-  "/api/trade",
-  "/api/competition",
-  "/api/price",
+  "/account",
+  "/trade",
+  "/competition",
+  "/price",
 ];
 
 // Apply authentication middleware to protected routes FIRST
@@ -99,6 +99,7 @@
 
 const adminMiddleware = adminAuthMiddleware(services.teamManager);
 
+// Initialize controllers
 const accountController = makeAccountController(services);
 const adminController = makeAdminController(services);
 const competitionController = makeCompetitionController(services);
@@ -107,6 +108,7 @@
 const priceController = makePriceController(services);
 const tradeController = makeTradeController(services);
 
+// Configure route handlers
 const accountRoutes = configureAccountRoutes(accountController);
 const adminRoutes = configureAdminRoutes(adminController, adminMiddleware);
 const adminSetupRoutes = configureAdminSetupRoutes(adminController);
@@ -116,30 +118,18 @@
 const priceRoutes = configurePriceRoutes(priceController);
 const tradeRoutes = configureTradeRoutes(tradeController);
 
-// Apply routes
-<<<<<<< HEAD
-apiRouter.use("/api/account", accountRoutes);
-apiRouter.use("/api/trade", tradeRoutes);
-apiRouter.use("/api/price", priceRoutes);
-apiRouter.use("/api/competition", competitionRoutes);
-apiRouter.use("/api/admin/setup", adminSetupRoutes);
-apiRouter.use("/api/admin", adminRoutes);
-apiRouter.use("/api/health", healthRoutes);
-apiRouter.use("/api/docs", docsRoutes);
-apiRouter.use("/api/public", publicRoutes);
-=======
-app.use("/api/account", accountRoutes);
-app.use("/api/trade", tradeRoutes);
-app.use("/api/price", priceRoutes);
-app.use("/api/competition", competitionRoutes);
-app.use("/api/admin/setup", adminSetupRoutes);
-app.use("/api/admin", adminRoutes);
-app.use("/api/health", healthRoutes);
-app.use("/api/docs", docsRoutes);
->>>>>>> d9da8385
+// Apply routes to the API router (without duplicate /api prefix)
+apiRouter.use("/account", accountRoutes);
+apiRouter.use("/trade", tradeRoutes);
+apiRouter.use("/price", priceRoutes);
+apiRouter.use("/competition", competitionRoutes);
+apiRouter.use("/admin/setup", adminSetupRoutes);
+apiRouter.use("/admin", adminRoutes);
+apiRouter.use("/health", healthRoutes);
+apiRouter.use("/docs", docsRoutes);
 
 // Legacy health check endpoint for backward compatibility
-apiRouter.get("/health", (_req, res) => {
+apiRouter.get("/health-check", (_req, res) => {
   res.status(200).json({
     status: "ok",
     timestamp: new Date().toISOString(),
@@ -147,15 +137,34 @@
   });
 });
 
-// Root endpoint redirects to API documentation
+// Root API endpoint redirects to API documentation
 apiRouter.get("/", (_req, res) => {
   res.redirect(`${apiBasePath}/api/docs`);
 });
 
-// Mount the apiRouter under the prefix
-app.use(apiBasePath, apiRouter);
+// Mount the API router with the api prefix
+app.use(`${apiBasePath}/api`, apiRouter);
 
-// Apply error handler
+// Root endpoint redirects to prefixed API documentation
+app.get(`${apiBasePath}`, (_req, res) => {
+  res.redirect(`${apiBasePath}/api/docs`);
+});
+
+// Also handle the default root route
+app.get("/", (_req, res) => {
+  res.redirect(`${apiBasePath}/api/docs`);
+});
+
+// Support legacy direct health check without prefix
+app.get("/health", (_req, res) => {
+  res.status(200).json({
+    status: "ok",
+    timestamp: new Date().toISOString(),
+    version: "1.0.0",
+  });
+});
+
+// Apply error handler to the whole app
 app.use(errorHandler);
 
 // Start HTTP server
@@ -166,6 +175,7 @@
   console.log(
     `Database: ${databaseInitialized ? "Connected" : "Error - Limited functionality"}`,
   );
-  console.log(`API documentation: http://localhost:${PORT}/api/docs`);
+  console.log(`API Base Path: ${apiBasePath}/api`);
+  console.log(`API documentation: http://localhost:${PORT}${apiBasePath}/api/docs`);
   console.log(`========================================\n`);
 });