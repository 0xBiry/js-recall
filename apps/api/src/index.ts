import cors from "cors";
import express from "express";

import { config } from "@/config/index.js";
import { makeAccountController } from "@/controllers/account.controller.js";
import { makeAdminController } from "@/controllers/admin.controller.js";
import { makeAuthController } from "@/controllers/auth.controller.js";
import { makeCompetitionController } from "@/controllers/competition.controller.js";
import { makeDocsController } from "@/controllers/docs.controller.js";
import { makeHealthController } from "@/controllers/health.controller.js";
import { makePriceController } from "@/controllers/price.controller.js";
import { makeTradeController } from "@/controllers/trade.controller.js";
import { migrateDb } from "@/database/db.js";
import { adminAuthMiddleware } from "@/middleware/admin-auth.middleware.js";
import { authMiddleware } from "@/middleware/auth.middleware.js";
import errorHandler from "@/middleware/errorHandler.js";
import { rateLimiterMiddleware } from "@/middleware/rate-limiter.middleware.js";
import { siweSessionMiddleware } from "@/middleware/siwe.middleware.js";
import { configureAccountRoutes } from "@/routes/account.routes.js";
import { configureAdminSetupRoutes } from "@/routes/admin-setup.routes.js";
import { configureAdminRoutes } from "@/routes/admin.routes.js";
import { configureAuthRoutes } from "@/routes/auth.routes.js";
import { configureCompetitionsRoutes } from "@/routes/competitions.routes.js";
import { configureDocsRoutes } from "@/routes/docs.routes.js";
import { configureHealthRoutes } from "@/routes/health.routes.js";
import { configurePriceRoutes } from "@/routes/price.routes.js";
import { configureTradeRoutes } from "@/routes/trade.routes.js";
import { ServiceRegistry } from "@/services/index.js";

// Create Express app
const app = express();

const PORT = config.server.port;
let databaseInitialized = false;

// Set up API prefix configuration
const API_PREFIX = process.env.API_PREFIX || "testing-grounds";
const apiBasePath = `/${API_PREFIX}`;

try {
  // Migrate the database if needed
  console.log("Checking database connection...");
  await migrateDb();
  console.log("Database connection and schema verification completed");
  databaseInitialized = true;
} catch (error) {
  console.error("Database initialization error:", error);
  if (process.env.NODE_ENV === "production") {
    console.warn(
      "WARNING: Starting server without successful database initialization. " +
        "Some functionality may be limited until database connection is restored.",
    );
  } else {
    console.error(
      "Failed to start server due to database initialization error. Exiting...",
    );
    process.exit(1);
  }
}

const services = new ServiceRegistry();

// Load competition-specific configuration settings
await services.configurationService.loadCompetitionSettings();
console.log("Competition-specific configuration settings loaded");

// Start snapshot scheduler
services.scheduler.startSnapshotScheduler();
console.log("Portfolio snapshot scheduler started");

<<<<<<< HEAD
// Configure global middleware
app.use(cors());
app.use(express.json());
app.use(express.urlencoded({ extended: true }));

// Create the API router
const apiRouter = express.Router();

// Define protected routes (without /api prefix since it's implied by the router mount path)
const protectedRoutes = ["/account", "/trade", "/competition", "/price"];
=======
// Configure middleware
app.use(
  cors({
    origin: config.app.url,
    credentials: true,
    methods: ["GET", "POST", "PUT", "DELETE", "OPTIONS"],
    allowedHeaders: ["Content-Type", "Authorization"],
  }),
);
app.use(express.json());
app.use(express.urlencoded({ extended: true }));

// Define protected routes
const protectedRoutes = [
  "/api/account",
  "/api/trade",
  "/api/competition",
  "/api/competitions",
  "/api/price",
];
>>>>>>> 3f7fd762

// Apply authentication middleware to protected routes FIRST
// This ensures req.teamId is set before rate limiting
apiRouter.use(
  protectedRoutes,
  siweSessionMiddleware, // Apply SIWE session middleware first to populate req.session
  authMiddleware(services.teamManager, services.competitionManager),
);

// Apply rate limiting middleware AFTER authentication
// This ensures we can properly rate limit by team ID
apiRouter.use(rateLimiterMiddleware);

const adminMiddleware = adminAuthMiddleware(services.teamManager);

// Initialize controllers
const accountController = makeAccountController(services);
const adminController = makeAdminController(services);
const authController = makeAuthController(services);
const competitionController = makeCompetitionController(services);
const docsController = makeDocsController();
const healthController = makeHealthController();
const priceController = makePriceController(services);
const tradeController = makeTradeController(services);

// Configure route handlers
const accountRoutes = configureAccountRoutes(accountController);
const adminRoutes = configureAdminRoutes(adminController, adminMiddleware);
const adminSetupRoutes = configureAdminSetupRoutes(adminController);
const authRoutes = configureAuthRoutes(authController, siweSessionMiddleware);
const competitionsRoutes = configureCompetitionsRoutes(competitionController);
const docsRoutes = configureDocsRoutes(docsController);
const healthRoutes = configureHealthRoutes(healthController);
const priceRoutes = configurePriceRoutes(priceController);
const tradeRoutes = configureTradeRoutes(tradeController);

<<<<<<< HEAD
// Apply routes to the API router (without duplicate /api prefix)
apiRouter.use("/account", accountRoutes);
apiRouter.use("/trade", tradeRoutes);
apiRouter.use("/price", priceRoutes);
apiRouter.use("/competition", competitionRoutes);
apiRouter.use("/admin/setup", adminSetupRoutes);
apiRouter.use("/admin", adminRoutes);
apiRouter.use("/health", healthRoutes);
apiRouter.use("/docs", docsRoutes);
=======
// Apply routes
app.use("/api/account", accountRoutes);
app.use("/api/auth", authRoutes);
app.use("/api/trade", tradeRoutes);
app.use("/api/price", priceRoutes);
app.use("/api/competitions", competitionsRoutes);
app.use("/api/admin/setup", adminSetupRoutes);
app.use("/api/admin", adminRoutes);
app.use("/api/health", healthRoutes);
app.use("/api/docs", docsRoutes);
>>>>>>> 3f7fd762

// Legacy health check endpoint for backward compatibility
apiRouter.get("/health-check", (_req, res) => {
  res.status(200).json({
    status: "ok",
    timestamp: new Date().toISOString(),
    version: "1.0.0",
  });
});

// Root API endpoint redirects to API documentation
apiRouter.get("/", (_req, res) => {
  res.redirect(`${apiBasePath}/api/docs`);
});

// Mount the API router with the api prefix
app.use(`${apiBasePath}/api`, apiRouter);

// Root endpoint redirects to prefixed API documentation
app.get(`${apiBasePath}`, (_req, res) => {
  res.redirect(`${apiBasePath}/api/docs`);
});

// Also handle the default root route
app.get("/", (_req, res) => {
  res.redirect(`${apiBasePath}/api/docs`);
});

// Support legacy direct health check without prefix
app.get("/health", (_req, res) => {
  res.status(200).json({
    status: "ok",
    timestamp: new Date().toISOString(),
    version: "1.0.0",
  });
});

// Apply error handler to the whole app
app.use(errorHandler);

// Start HTTP server
app.listen(PORT, "0.0.0.0", () => {
  console.log(`\n========================================`);
  console.log(`Server is running on port ${PORT}`);
  console.log(`Environment: ${config.server.nodeEnv}`);
  console.log(
    `Database: ${databaseInitialized ? "Connected" : "Error - Limited functionality"}`,
  );
  console.log(`API Base Path: ${apiBasePath}/api`);
  console.log(
    `API documentation: http://localhost:${PORT}${apiBasePath}/api/docs`,
  );
  console.log(`========================================\n`);
});<|MERGE_RESOLUTION|>--- conflicted
+++ resolved
@@ -48,7 +48,7 @@
   if (process.env.NODE_ENV === "production") {
     console.warn(
       "WARNING: Starting server without successful database initialization. " +
-        "Some functionality may be limited until database connection is restored.",
+      "Some functionality may be limited until database connection is restored.",
     );
   } else {
     console.error(
@@ -68,18 +68,6 @@
 services.scheduler.startSnapshotScheduler();
 console.log("Portfolio snapshot scheduler started");
 
-<<<<<<< HEAD
-// Configure global middleware
-app.use(cors());
-app.use(express.json());
-app.use(express.urlencoded({ extended: true }));
-
-// Create the API router
-const apiRouter = express.Router();
-
-// Define protected routes (without /api prefix since it's implied by the router mount path)
-const protectedRoutes = ["/account", "/trade", "/competition", "/price"];
-=======
 // Configure middleware
 app.use(
   cors({
@@ -92,6 +80,9 @@
 app.use(express.json());
 app.use(express.urlencoded({ extended: true }));
 
+// Create the API router
+const apiRouter = express.Router();
+
 // Define protected routes
 const protectedRoutes = [
   "/api/account",
@@ -100,7 +91,6 @@
   "/api/competitions",
   "/api/price",
 ];
->>>>>>> 3f7fd762
 
 // Apply authentication middleware to protected routes FIRST
 // This ensures req.teamId is set before rate limiting
@@ -137,28 +127,16 @@
 const priceRoutes = configurePriceRoutes(priceController);
 const tradeRoutes = configureTradeRoutes(tradeController);
 
-<<<<<<< HEAD
-// Apply routes to the API router (without duplicate /api prefix)
-apiRouter.use("/account", accountRoutes);
-apiRouter.use("/trade", tradeRoutes);
-apiRouter.use("/price", priceRoutes);
-apiRouter.use("/competition", competitionRoutes);
-apiRouter.use("/admin/setup", adminSetupRoutes);
-apiRouter.use("/admin", adminRoutes);
-apiRouter.use("/health", healthRoutes);
-apiRouter.use("/docs", docsRoutes);
-=======
 // Apply routes
-app.use("/api/account", accountRoutes);
-app.use("/api/auth", authRoutes);
-app.use("/api/trade", tradeRoutes);
-app.use("/api/price", priceRoutes);
-app.use("/api/competitions", competitionsRoutes);
-app.use("/api/admin/setup", adminSetupRoutes);
-app.use("/api/admin", adminRoutes);
-app.use("/api/health", healthRoutes);
-app.use("/api/docs", docsRoutes);
->>>>>>> 3f7fd762
+apiRouter.use("/api/account", accountRoutes);
+apiRouter.use("/api/auth", authRoutes);
+apiRouter.use("/api/trade", tradeRoutes);
+apiRouter.use("/api/price", priceRoutes);
+apiRouter.use("/api/competitions", competitionsRoutes);
+apiRouter.use("/api/admin/setup", adminSetupRoutes);
+apiRouter.use("/api/admin", adminRoutes);
+apiRouter.use("/api/health", healthRoutes);
+apiRouter.use("/api/docs", docsRoutes);
 
 // Legacy health check endpoint for backward compatibility
 apiRouter.get("/health-check", (_req, res) => {
