--- conflicted
+++ resolved
@@ -3,12 +3,8 @@
 import * as fs from "fs";
 import * as path from "path";
 
-<<<<<<< HEAD
 import { config, reloadSecurityConfig } from "@/config/index.js";
-=======
-import { reloadSecurityConfig } from "@/config/index.js";
 import { objectIndexRepository } from "@/database/repositories/object-index.repository.js";
->>>>>>> 773398a1
 import { ApiError } from "@/middleware/errorHandler.js";
 import { ServiceRegistry } from "@/services/index.js";
 import {
@@ -758,16 +754,16 @@
         if (dataTypes) {
           const validationResults = dataTypes.map((dt: unknown) => SyncDataTypeSchema.safeParse(dt));
           const hasErrors = validationResults.some((result: { success: boolean }) => !result.success);
-          
+
           if (hasErrors) {
             throw new ApiError(400, "Invalid data type(s) provided");
           }
-          
+
           typesToSync = validationResults.map((result: { data?: string }) => result.data!).filter(Boolean);
         }
-        
+
         console.log(`Starting object index sync for types: ${typesToSync.join(', ')}`);
-        
+
         for (const dataType of typesToSync) {
           try {
             switch (dataType) {
@@ -814,12 +810,12 @@
      */
     async getObjectIndex(req: Request, res: Response, next: NextFunction) {
       try {
-        const { 
-          competitionId, 
-          agentId, 
-          dataType, 
-          limit = '100', 
-          offset = '0' 
+        const {
+          competitionId,
+          agentId,
+          dataType,
+          limit = '100',
+          offset = '0'
         } = req.query;
 
         let validatedCompetitionId: string | undefined;
