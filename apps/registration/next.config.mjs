--- conflicted
+++ resolved
@@ -1,6 +1,5 @@
 /** @type {import('next').NextConfig} */
 const nextConfig = {
-<<<<<<< HEAD
   images: {
     remotePatterns: [
       {
@@ -9,8 +8,6 @@
       },
     ],
   },
-=======
->>>>>>> 93737fff
   transpilePackages: ["@recallnet/ui", "@recallnet/fonts"],
 };
 
